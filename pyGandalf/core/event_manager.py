--- conflicted
+++ resolved
@@ -16,11 +16,7 @@
             cls.instance.renderer: BaseRenderer = None # type: ignore
         return cls.instance
     
-<<<<<<< HEAD
-    def initialize(cls, window, renderer):
-=======
     def initialize(cls, window, renderer: BaseRenderer):
->>>>>>> 183dc1c0
         """Initializes the event manager.
 
         Args:
@@ -60,12 +56,8 @@
                     for callback, _ in cls.instance.event_callbacks[EventType.FRAMEBUFFER_SIZE]:
                         callback(event.data["width"], event.data["height"])
                     cls.instance._handle_callback_flush(event.type)
-<<<<<<< HEAD
-                    cls.instance.renderer.resize(event.data["width"], event.data["height"])
-=======
                     display_w, display_h = glfw.get_framebuffer_size(cls.instance.window)
                     cls.instance.renderer().resize(display_w, display_h)
->>>>>>> 183dc1c0
                 case EventType.CURSOR_ENTER:
                     for callback, _ in cls.instance.event_callbacks[EventType.CURSOR_ENTER]:
                         callback(event.data["enter"])
