--- conflicted
+++ resolved
@@ -31,14 +31,9 @@
         "trimesh>=4.2.0",
         "scipy>=1.12.0",
         "imgui-bundle>=1.3.0",
-<<<<<<< HEAD
-        "usd-core>=23.5",
+        "usd-core>=24.3",
         "jsonpickle>=3.0.4",
         "wgpu==0.14",
-=======
-        "usd-core>=24.3",
-        "jsonpickle>=3.0.4",
->>>>>>> 183dc1c0
     ],    
 
     classifiers=[
